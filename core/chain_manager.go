--- conflicted
+++ resolved
@@ -520,7 +520,6 @@
 	}
 }
 
-<<<<<<< HEAD
 func (self *ChainManager) enqueueForWrite(block *types.Block) {
 	self.pendingBlocks.Push(block)
 }
@@ -540,7 +539,8 @@
 	if batchWrite {
 		db.LDB().Write(batch, nil)
 	}
-=======
+}
+
 type writeStatus byte
 
 const (
@@ -585,13 +585,12 @@
 	// Write block to database. Eventually we'll have to improve on this and throw away blocks that are
 	// not in the canonical chain.
 	self.mu.Lock()
-	self.write(block)
+	self.enqueueForWrite(block)
 	self.mu.Unlock()
 	// Delete from future blocks
 	self.futureBlocks.Delete(block.Hash())
 
 	return
->>>>>>> b39042db
 }
 
 // InsertChain will attempt to insert the given chain in to the canonical chain or, otherwise, create a fork. It an error is returned
@@ -710,13 +709,6 @@
 			queue[i] = ChainSplitEvent{block, logs}
 			queueEvent.splitCount++
 		}
-<<<<<<< HEAD
-		self.enqueueForWrite(block)
-		// Delete from future blocks
-		self.futureBlocks.Delete(block.Hash())
-
-=======
->>>>>>> b39042db
 		stats.processed++
 	}
 
