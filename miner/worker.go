--- conflicted
+++ resolved
@@ -744,12 +744,7 @@
 func (w *worker) commitTransaction(tx *types.Transaction, coinbase common.Address, receiptProcessors ...core.ReceiptProcessor) ([]*types.Log, error) {
 	snap := w.current.state.Snapshot()
 
-<<<<<<< HEAD
-	receipt, err := core.ApplyTransaction(w.chainConfig, w.chain, &coinbase, w.current.gasPool, w.current.state, w.current.header, tx, &w.current.header.GasUsed, *w.chain.GetVMConfig())
-
-=======
 	receipt, err := core.ApplyTransaction(w.chainConfig, w.chain, &coinbase, w.current.gasPool, w.current.state, w.current.header, tx, &w.current.header.GasUsed, *w.chain.GetVMConfig(), receiptProcessors...)
->>>>>>> 426efd20
 	if err != nil {
 		w.current.state.RevertToSnapshot(snap)
 		return nil, err
@@ -861,12 +856,7 @@
 		// Start executing the transaction
 		w.current.state.Prepare(tx.Hash(), common.Hash{}, w.current.tcount)
 
-<<<<<<< HEAD
-		logs, err := w.commitTransaction(tx, coinbase)
-
-=======
 		logs, err := w.commitTransaction(tx, coinbase, bloomProcessors)
->>>>>>> 426efd20
 		switch {
 		case errors.Is(err, core.ErrGasLimitReached):
 			// Pop the current out-of-gas transaction without shifting in the next from the account
